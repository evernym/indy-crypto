--- conflicted
+++ resolved
@@ -944,7 +944,6 @@
     ///                                     None,
     ///                                     None).unwrap();
     /// ```
-<<<<<<< HEAD
     pub fn add_sub_proof_request(&mut self,
                                  key_id: &str,
                                  sub_proof_request: &SubProofRequest,
@@ -964,39 +963,12 @@
                                                          credential_schema: {:?}",
                key_id, credential_signature, credential_values, credential_pub_key, rev_reg, sub_proof_request, credential_schema);
 
-        ProofBuilder::_check_add_sub_proof_request_params_consistency(credential_values, sub_proof_request, credential_schema, non_credential_schema_elements)?;
-=======
-    pub fn add_sub_proof_request(
-        &mut self,
-        key_id: &str,
-        sub_proof_request: &SubProofRequest,
-        credential_schema: &CredentialSchema,
-        non_credential_schema_elements: &NonCredentialSchemaElements,
-        credential_signature: &CredentialSignature,
-        credential_values: &CredentialValues,
-        credential_pub_key: &CredentialPublicKey,
-        rev_reg: Option<&RevocationRegistry>,
-        witness: Option<&Witness>,
-    ) -> Result<(), IndyCryptoError> {
-        trace!(
-            "ProofBuilder::add_sub_proof_request: >>> key_id: {:?}, credential_signature: {:?}, credential_values: {:?}, credential_pub_key: {:?}, \
-        rev_reg: {:?}, sub_proof_request: {:?}, credential_schema: {:?}",
-            key_id,
-            credential_signature,
-            credential_values,
-            credential_pub_key,
-            rev_reg,
-            sub_proof_request,
-            credential_schema
-        );
-
         ProofBuilder::_check_add_sub_proof_request_params_consistency(
             credential_values,
             sub_proof_request,
             credential_schema,
             non_credential_schema_elements,
         )?;
->>>>>>> 7cb1591a
 
         let mut non_revoc_init_proof = None;
         let mut m2_tilde: Option<BigNumber> = None;
@@ -1148,7 +1120,6 @@
                 &init_proof.sub_proof_request,
             )?;
 
-<<<<<<< HEAD
             if policy_address_m_hat == None {
                 if let Some(ref authz_proof_init) = self.authz_proof_init {
                     let m_hat = primary_proof.eq_proof.m[authz_proof_init.get_policy_address_attr_name()].clone()?;
@@ -1170,24 +1141,6 @@
         let aggregated_proof = AggregatedProof { c_hash: challenge, c_list: self.c_list.clone() };
 
         let proof = Proof { proofs, aggregated_proof, authz_proof };
-=======
-            let proof = SubProof {
-                primary_proof,
-                non_revoc_proof,
-            };
-            proofs.insert(proof_cred_uuid.to_owned(), proof);
-        }
-
-        let aggregated_proof = AggregatedProof {
-            c_hash: challenge,
-            c_list: self.c_list.clone(),
-        };
-
-        let proof = Proof {
-            proofs,
-            aggregated_proof,
-        };
->>>>>>> 7cb1591a
 
         trace!("ProofBuilder::finalize: <<< proof: {:?}", proof);
 
@@ -1195,21 +1148,6 @@
     }
 
     // TODO: Fixme; This method should be private
-<<<<<<< HEAD
-    pub fn add_sub_proof_request_primary(&mut self, primary_public_key: &CredentialPrimaryPublicKey, 
-        primary_credential: &PrimaryCredentialSignature, credential_values: &CredentialValues, 
-        credential_schema: &CredentialSchema, non_credential_schema_elements: &NonCredentialSchemaElements,
-        sub_proof_request: &SubProofRequest, m2_tilde: Option<BigNumber>) -> Result<PrimaryInitProof, IndyCryptoError> {
-        let primary_init_proof = self._init_primary_proof(&primary_public_key,
-                                                                   &primary_credential,
-                                                                   credential_values,
-                                                                   credential_schema,
-                                                                   non_credential_schema_elements,
-                                                                   sub_proof_request,
-                                                                   m2_tilde)?;
-        self.c_list.extend_from_slice(&primary_init_proof.as_c_list()?);
-        self.tau_list.extend_from_slice(&primary_init_proof.as_tau_list()?);
-=======
     pub fn add_sub_proof_request_primary(
         &mut self,
         primary_public_key: &CredentialPrimaryPublicKey,
@@ -1235,7 +1173,6 @@
         self.tau_list.extend_from_slice(
             &primary_init_proof.as_tau_list()?,
         );
->>>>>>> 7cb1591a
         Ok(primary_init_proof)
     }
 
@@ -1315,20 +1252,6 @@
         Ok(())
     }
 
-<<<<<<< HEAD
-    fn _init_primary_proof(&mut self,
-                           issuer_pub_key: &CredentialPrimaryPublicKey,
-                           c1: &PrimaryCredentialSignature,
-                           cred_values: &CredentialValues,
-                           cred_schema: &CredentialSchema,
-                           non_cred_schema_elems: &NonCredentialSchemaElements,
-                           sub_proof_request: &SubProofRequest,
-                           m2_t: Option<BigNumber>) -> Result<PrimaryInitProof, IndyCryptoError> {
-        trace!("ProofBuilder::_init_primary_proof: >>> issuer_pub_key: {:?}, c1: {:?}, cred_values: {:?}, cred_schema: {:?}, sub_proof_request: {:?}, m2_t: {:?}",
-               issuer_pub_key, c1, cred_values, cred_schema, sub_proof_request, m2_t);
-
-        let eq_proof = self._init_eq_proof(&issuer_pub_key, c1, cred_schema, non_cred_schema_elems, sub_proof_request, m2_t)?;
-=======
     fn _init_primary_proof(
         issuer_pub_key: &CredentialPrimaryPublicKey,
         c1: &PrimaryCredentialSignature,
@@ -1356,7 +1279,6 @@
             sub_proof_request,
             m2_t,
         )?;
->>>>>>> 7cb1591a
 
         let mut ge_proofs: Vec<PrimaryPredicateGEInitProof> = Vec::new();
         for predicate in sub_proof_request.predicates.iter() {
@@ -1423,17 +1345,6 @@
         Ok(r_init_proof)
     }
 
-<<<<<<< HEAD
-    fn _init_eq_proof(&mut self,
-                      cred_pub_key: &CredentialPrimaryPublicKey,
-                      c1: &PrimaryCredentialSignature,
-                      cred_schema: &CredentialSchema,
-                      non_cred_schema_elems: &NonCredentialSchemaElements,
-                      sub_proof_request: &SubProofRequest,
-                      m2_t: Option<BigNumber>) -> Result<PrimaryEqualInitProof, IndyCryptoError> {
-        trace!("ProofBuilder::_init_eq_proof: >>> credr_pub_key: {:?}, c1: {:?}, cred_schema: {:?}, sub_proof_request: {:?}, m2_t: {:?}",
-               cred_pub_key, c1, cred_schema, sub_proof_request, m2_t);
-=======
     fn _init_eq_proof(
         credr_pub_key: &CredentialPrimaryPublicKey,
         c1: &PrimaryCredentialSignature,
@@ -1450,7 +1361,6 @@
             sub_proof_request,
             m2_t
         );
->>>>>>> 7cb1591a
 
         let mut ctx = BigNumber::new_context()?;
 
@@ -1460,7 +1370,6 @@
         let e_tilde = bn_rand(LARGE_ETILDE)?;
         let v_tilde = bn_rand(LARGE_VTILDE)?;
 
-<<<<<<< HEAD
         let mut unrevealed_attrs = non_cred_schema_elems.attrs.union(&cred_schema.attrs)
                                                               .cloned()
                                                               .collect::<BTreeSet<String>>()
@@ -1470,30 +1379,13 @@
         for (key, value) in &self.common_attributes {
             unrevealed_attrs.remove(key);
         }
-=======
-        let unrevealed_attrs = non_cred_schema_elems
-            .attrs
-            .union(&cred_schema.attrs)
-            .cloned()
-            .collect::<BTreeSet<String>>()
-            .difference(&sub_proof_request.revealed_attrs)
-            .cloned()
-            .collect::<BTreeSet<String>>();
->>>>>>> 7cb1591a
 
         let mut m_tilde = get_mtilde(&unrevealed_attrs)?;
         m_tilde.extend(clone_bignum_map(&self.common_attributes)?);
 
-<<<<<<< HEAD
         let a_prime = cred_pub_key.s
             .mod_exp(&r, &cred_pub_key.n, Some(&mut ctx))?
             .mod_mul(&c1.a, &cred_pub_key.n, Some(&mut ctx))?;
-=======
-        let a_prime = credr_pub_key
-            .s
-            .mod_exp(&r, &credr_pub_key.n, Some(&mut ctx))?
-            .mod_mul(&c1.a, &credr_pub_key.n, Some(&mut ctx))?;
->>>>>>> 7cb1591a
 
         let v_prime = c1.v.sub(&c1.e.mul(&r, Some(&mut ctx))?)?;
 
@@ -1514,14 +1406,7 @@
             &unrevealed_attrs,
         )?;
 
-<<<<<<< HEAD
         let t = calc_teq(&cred_pub_key, &a_prime, &e_tilde, &v_tilde, &m_tilde, &m2_tilde, &unrevealed_attrs)?;
-=======
-
-        //        let (authz_a_tilde, authz_b_tilde, authz_t3) = SelectiveDisclosureCLProof::commit()?;
-
-        //TODO: Add authz selective disclosure step here
->>>>>>> 7cb1591a
 
         let primary_equal_init_proof = PrimaryEqualInitProof {
             a_prime,
