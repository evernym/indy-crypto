[package]
name = "indy-crypto"
<<<<<<< HEAD
version = "0.1.4"
=======
version = "0.1.6"
>>>>>>> 407d9626
authors = ["Artemkaaas <artem.ivanov@dsr-company.com>"]
description = "This is the shared crypto libirary for Hyperledger Indy components."
license = "MIT/Apache-2.0"

[lib]
name = "indy_crypto"
path = "src/lib.rs"
crate-type = ["staticlib","rlib", "dylib"]

[features]
default = ["pair_amcl", "serialization"]
pair_amcl = ["amcl"]
serialization = ["serde", "serde_json", "serde_derive"]

[dependencies]
amcl = { version = "0.1.2",  optional = true, default-features = false, features = ["BN254"]}
log = "0.3.7"
rand = "0.3"
sha2 = "0.6.0"
env_logger = "0.4.3"
serde = { version = "1.0",  optional = true}
serde_json = { version = "1.0",  optional = true}
serde_derive = { version = "1.0",  optional = true}<|MERGE_RESOLUTION|>--- conflicted
+++ resolved
@@ -1,10 +1,6 @@
 [package]
 name = "indy-crypto"
-<<<<<<< HEAD
-version = "0.1.4"
-=======
 version = "0.1.6"
->>>>>>> 407d9626
 authors = ["Artemkaaas <artem.ivanov@dsr-company.com>"]
 description = "This is the shared crypto libirary for Hyperledger Indy components."
 license = "MIT/Apache-2.0"
